# -*- coding: utf-8 -*-
import logging
import sys
<<<<<<< HEAD
import socket
import os
from pathlib import Path
from PyQt6.QtWidgets import QApplication, QMessageBox
from PyQt6.QtCore import Qt
from dotenv import load_dotenv
import wmi

# シングルインスタンス制御のための設定
SINGLE_INSTANCE_PORT = 47789  # 使用するポート番号
single_instance_socket = None

=======
from pathlib import Path
from PyQt6.QtWidgets import QApplication
from PyQt6.QtCore import Qt
from dotenv import load_dotenv  # 追加
import wmi

>>>>>>> 093834d1
# DPI設定を調整
if hasattr(Qt, 'AA_EnableHighDpiScaling'):
    QApplication.setAttribute(Qt.ApplicationAttribute.AA_EnableHighDpiScaling, True)
if hasattr(Qt, 'AA_UseHighDpiPixmaps'):
    QApplication.setAttribute(Qt.ApplicationAttribute.AA_UseHighDpiPixmaps, True)

# ロギングの設定
logging.basicConfig(
    level=logging.DEBUG,
    format='%(asctime)s - %(name)s - %(levelname)s - %(message)s',
    handlers=[
        logging.StreamHandler(sys.stdout),  # 標準出力へのハンドラ
        logging.FileHandler('app.log', encoding='utf-8')  # ファイルへのハンドラ（UTF-8指定）
    ]
)

# プロジェクトルートとsrcディレクトリをPythonパスに追加
<<<<<<< HEAD
project_root = Path(__file__).resolve().parent.parent
src_path = project_root / 'src'
sys.path.insert(0, str(project_root))  # プロジェクトルートを追加
sys.path.insert(0, str(src_path))      # srcディレクトリを追加
=======
project_root = Path(__file__).parent.parent
src_path = project_root / 'src'
sys.path.insert(0, str(src_path))
>>>>>>> 093834d1

# 必要なモジュールのインポート
from gui.main_window import MainWindow
from agent.autonomous_agent import AutonomousAgent
from agent.command_interpreter import CommandInterpreter
from db.models import DatabaseManager
<<<<<<< HEAD

def is_already_running():
    """既に同じアプリケーションが起動しているかチェック"""
    global single_instance_socket
    
    logger = logging.getLogger(__name__)
    logger.info("他のインスタンスが実行中かチェックしています...")
    
    try:
        # ソケットの作成とバインド
        single_instance_socket = socket.socket(socket.AF_INET, socket.SOCK_DGRAM)
        single_instance_socket.bind(('localhost', SINGLE_INSTANCE_PORT))
        single_instance_socket.setblocking(False)
        logger.info("アプリケーションの新規インスタンスを起動します")
        return False
    except socket.error:
        logger.warning("アプリケーションのインスタンスは既に実行中です")
        return True
=======
>>>>>>> 093834d1

def main():
    """メイン関数"""
    logger = logging.getLogger(__name__)
    
    # 多重起動のチェック
    if is_already_running():
        # QApplicationがまだ作成されていない場合は作成
        app = QApplication.instance()
        if app is None:
            app = QApplication(sys.argv)
        
        # 既に起動しているというメッセージを表示
        QMessageBox.warning(
            None,
            "デスクトップエージェント - 多重起動の警告",
            "デスクトップエージェントは既に起動しています。\n"
            "複数のインスタンスを同時に実行することはできません。",
            QMessageBox.StandardButton.Ok
        )
        return 1  # エラーコードを返して終了
    
    load_dotenv()  # .envの値を読み込む
    
    # データベースの初期化
    db_manager = DatabaseManager()
    db_manager.initialize_database()
    
    # アプリケーションの初期化
    app = QApplication(sys.argv)
    
    # エージェントとインタープリタの初期化
    agent = AutonomousAgent(db_manager.get_logger())
    interpreter = CommandInterpreter()
    
    # システム情報の初期化
    system = wmi.WMI()
    
    # メインウィンドウの作成と表示
    window = MainWindow(agent, interpreter, system)
    window.show()
    
    # アプリケーションの実行
    return app.exec()

def cleanup():
    """終了時の後片付け"""
    global single_instance_socket
    
    if single_instance_socket:
        try:
            single_instance_socket.close()
        except:
            pass

if __name__ == '__main__':
<<<<<<< HEAD
    try:
        exit_code = main()
    finally:
        cleanup()
    sys.exit(exit_code)
=======
    sys.exit(main())
>>>>>>> 093834d1
<|MERGE_RESOLUTION|>--- conflicted
+++ resolved
@@ -1,7 +1,6 @@
 # -*- coding: utf-8 -*-
 import logging
 import sys
-<<<<<<< HEAD
 import socket
 import os
 from pathlib import Path
@@ -14,14 +13,6 @@
 SINGLE_INSTANCE_PORT = 47789  # 使用するポート番号
 single_instance_socket = None
 
-=======
-from pathlib import Path
-from PyQt6.QtWidgets import QApplication
-from PyQt6.QtCore import Qt
-from dotenv import load_dotenv  # 追加
-import wmi
-
->>>>>>> 093834d1
 # DPI設定を調整
 if hasattr(Qt, 'AA_EnableHighDpiScaling'):
     QApplication.setAttribute(Qt.ApplicationAttribute.AA_EnableHighDpiScaling, True)
@@ -39,23 +30,16 @@
 )
 
 # プロジェクトルートとsrcディレクトリをPythonパスに追加
-<<<<<<< HEAD
 project_root = Path(__file__).resolve().parent.parent
 src_path = project_root / 'src'
 sys.path.insert(0, str(project_root))  # プロジェクトルートを追加
 sys.path.insert(0, str(src_path))      # srcディレクトリを追加
-=======
-project_root = Path(__file__).parent.parent
-src_path = project_root / 'src'
-sys.path.insert(0, str(src_path))
->>>>>>> 093834d1
 
 # 必要なモジュールのインポート
 from gui.main_window import MainWindow
 from agent.autonomous_agent import AutonomousAgent
 from agent.command_interpreter import CommandInterpreter
 from db.models import DatabaseManager
-<<<<<<< HEAD
 
 def is_already_running():
     """既に同じアプリケーションが起動しているかチェック"""
@@ -74,8 +58,6 @@
     except socket.error:
         logger.warning("アプリケーションのインスタンスは既に実行中です")
         return True
-=======
->>>>>>> 093834d1
 
 def main():
     """メイン関数"""
@@ -132,12 +114,8 @@
             pass
 
 if __name__ == '__main__':
-<<<<<<< HEAD
     try:
         exit_code = main()
     finally:
         cleanup()
-    sys.exit(exit_code)
-=======
-    sys.exit(main())
->>>>>>> 093834d1
+    sys.exit(exit_code)